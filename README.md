# Bambulabs API

This package provides a Python API for interacting with BambuLab 3D Printers. The API enables you to control and monitor your printer programmatically, making it an essential tool for developers, makers, and automation enthusiasts. The project is open-source and available on PyPI.

## Status

[![flake8](https://github.com/mchrisgm/bambulabs_api/actions/workflows/flake8.yml/badge.svg)](https://github.com/mchrisgm/bambulabs_api/actions/workflows/flake8.yml)
[![pytest-unit-tests](https://github.com/mchrisgm/bambulabs_api/actions/workflows/pytest-unit-tests.yml/badge.svg)](https://github.com/mchrisgm/bambulabs_api/actions/workflows/pytest-unit-tests.yml)
[![GitHub Pages](https://github.com/mchrisgm/bambulabs_api/actions/workflows/static.yml/badge.svg)](https://github.com/mchrisgm/bambulabs_api/actions/workflows/static.yml)

## Documentation

Comprehensive documentation for this package, including API reference and usage guides, can be found [here](https://mchrisgm.github.io/bambulabs_api/).

## Installation

To install the package, use `pip`:

```bash
pip install bambulabs_api
```

Make sure you have Python 3.6 or higher installed.

## Features

- **Connect and control** BambuLab 3D printers programmatically.
- **Monitor printer status** in real-time.
- **Execute commands** and manage print jobs directly through Python code.
- **Easy setup** and integration with Python environments.

## Usage Example

Below is a basic example demonstrating how to connect to a BambuLab 3D printer and retrieve its status using the API:

```python
import time
import bambulabs_api as bl

IP = '192.168.1.200'
SERIAL = 'AC12309BH109'
ACCESS_CODE = '12347890'

if __name__ == '__main__':
    print('Starting bambulabs_api example')
    print('Connecting to BambuLab 3D printer')
    print(f'IP: {IP}')
    print(f'Serial: {SERIAL}')
    print(f'Access Code: {ACCESS_CODE}')

    # Create a new instance of the API
    printer = bl.Printer(IP, ACCESS_CODE, SERIAL)

    # Connect to the BambuLab 3D printer
    printer.connect()

    time.sleep(2)

    # Get the printer status
    status = printer.get_state()
    print(f'Printer status: {status}')

<<<<<<< HEAD
    # Disconnect from the BambuLab 3D printer
=======
    # Turn the light off
    printer.turn_light_off()

    time.sleep(2)

    # Turn the light on
    printer.turn_light_on()

    # Disconnect from the Bambulabs 3D printer
>>>>>>> 62de0c76
    printer.disconnect()
```

## Development

If you want to contribute to the development of this API or run it in a development environment, follow these steps:

### Prerequisites

- **Conda**: Make sure you have Conda installed on your system.
- **Git**: Ensure Git is installed for cloning the repository.

### Setup

1. Clone the repository:

   ```bash
   git clone https://github.com/mchrisgm/bambulabs_api.git
   ```

2. Change directory:

   ```bash
   cd bambulabs_api
   ```

3. Create the Conda environment using the provided `environment.yml` file:

   ```bash
   conda env create -f environment.yml
   ```

4. Activate the environment:

   ```bash
   conda activate blapi
   ```

5. Install the package in development mode:

   ```bash
   pip install -e .
   ```

### Running Tests

To ensure everything is working correctly, you can run the tests using `pytest`:

```bash
pytest
```

## Contributing

Contributions are welcome! If you'd like to contribute to this project, please:

1. Fork the repository.
2. Create a new branch (`git checkout -b feature-branch`).
3. Commit your changes (`git commit -am 'Add new feature'`).
4. Push to the branch (`git push origin feature-branch`).
5. Open a pull request.

Please make sure your code follows PEP 8 guidelines and that you run tests before submitting a PR.

## License

This project is licensed under the MIT License. See the [LICENSE](LICENSE) file for more details.

## Support

<<<<<<< HEAD
If you encounter any issues or have questions, feel free to open an issue on the [GitHub repository](https://github.com/mchrisgm/bambulabs_api/issues).
=======
# Create the environment
conda env create -f environment.yml
>>>>>>> 62de0c76

## Acknowledgements

This package is an open-source project developed and maintained by the community. Special thanks to all contributors who have helped improve and enhance this API.<|MERGE_RESOLUTION|>--- conflicted
+++ resolved
@@ -60,9 +60,6 @@
     status = printer.get_state()
     print(f'Printer status: {status}')
 
-<<<<<<< HEAD
-    # Disconnect from the BambuLab 3D printer
-=======
     # Turn the light off
     printer.turn_light_off()
 
@@ -72,7 +69,6 @@
     printer.turn_light_on()
 
     # Disconnect from the Bambulabs 3D printer
->>>>>>> 62de0c76
     printer.disconnect()
 ```
 
@@ -143,12 +139,7 @@
 
 ## Support
 
-<<<<<<< HEAD
 If you encounter any issues or have questions, feel free to open an issue on the [GitHub repository](https://github.com/mchrisgm/bambulabs_api/issues).
-=======
-# Create the environment
-conda env create -f environment.yml
->>>>>>> 62de0c76
 
 ## Acknowledgements
 
